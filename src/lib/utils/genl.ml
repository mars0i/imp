(** General-purpose utility functions for matrices, sequences, etc. *)

module M  = Owl.Mat
module A = Batteries.Array
module L = Batteries.List
module LL = Batteries.LazyList
module F = Core.Float

(** Measure execution time of function of one argument.  Note that if used 
    with partial application on a function that expects multiple arguments,
    you might just get the time needed to return the first function, which
    would probably not be what you wanted. *)
let time1 f x =
    let cpu_time, wall_time = Sys.time(), Unix.gettimeofday() in
    let result = f x in
    Printf.printf "cpu: %fs, wall: %fs\n%!" (Sys.time() -. cpu_time) (Unix.gettimeofday() -. wall_time);
    result

let time2 f x y =
    let cpu_time, wall_time = Sys.time(), Unix.gettimeofday() in
    let result = f x y in
    Printf.printf "cpu: %fs, wall: %fs\n%!" (Sys.time() -. cpu_time) (Unix.gettimeofday() -. wall_time);
    result

let time3 f x y z =
    let cpu_time, wall_time = Sys.time(), Unix.gettimeofday() in
    let result = f x y z in
    Printf.printf "cpu: %fs, wall: %fs\n%!" (Sys.time() -. cpu_time) (Unix.gettimeofday() -. wall_time);
    result

let is_odd n = n mod 2 <> 0
let is_even n = n mod 2 = 0

(** Returns a memoizing version of function f of one argument.
    By Andrej Bauer: https://stackoverflow.com/a/14503530/1455243
    Caveats: 
    Only works for one arg.
    Not designed for recursive functions.  See above URL if you want that.
    Uses an association list, so if you have a lot of different results,
    could be inefficient.  Consider replacing with a Map or HashTable
    in that case. *)
let memo f =
  let m = ref [] in
    fun x -> try L.assoc x !m with 
              Not_found -> let y = f x in
              m := (x, y) :: !m ;
              y

(** Return a lazy list that's a sublist of the argument, from element start 
    (zero-based) to element finish, inclusive. *)
let sub_lazy_list start finish ll =
  LL.take (finish - start + 1) (LL.drop start ll)

<<<<<<< HEAD
(** Convenience function: Takes elements from start to finish, inclusive, 
    from a LazyList, and convert the result to a List. *)
let take_to_list start finish ll = 
  LL.to_list (sub_lazy_list start finish ll)
=======
let lazy_take_at_idxs ns ll =
  let f acc elt =
    let i, ns', ll' = acc in
    match ns' with
    | [] -> acc
    | n::nstl -> if i = n
                 then (i+1, nstl, LL.cons elt ll')
                 else (i+1, ns', ll')
  in
  let _, _, result = LL.fold_left f (0, ns, LL.nil) ll in
  LL.rev result
>>>>>>> 603571a3

(** Return true iff pred is true for all corresponding elements of
    matrices m1 and m2. Short-circuits on the first false. *)
let forall2 pred m1 m2 =
  let rows, cols as dims = M.shape m1 in
  if dims <> M.shape m2 then failwith "matrices have different shapes"
  ;
  let rec loop_cols i j =
    if j >= cols then true else
      pred (M.get m1 i j) (M.get m2 i j) && loop_cols i (j + 1)
  in let rec loop_rows i j =
    if i >= rows then true else
      loop_cols i j && loop_rows (i + 1) j
  in loop_rows 0 0

(** Fold f over matrices m1 and m2 starting with initial value init: 
    Folds f through all corresponding pairs of elements of matrices m1 
    and m2 by repeatedly applying f acc element_from_m1 element_from_m2,
    where acc is the result of previous applications.  init is the
    initial value for acc. *)
let fold2 f init m1 m2 =
  let rows, cols as dims = M.shape m1 in
  if dims <> M.shape m2 then failwith "matrices have different shapes"
  ;
  let last_col = cols - 1 in
  let apply_f acc i j = 
    f acc (M.get m1 i j) (M.get m2 i j)
  in
  let rec loop acc i j =
    if i < rows
    then loop (apply_f acc i j) (i + 1) j
    else if j < last_col         (* don't start on next col if at final col *)
         then loop acc 0 (j + 1) (* start over on next col *)
         else acc
  in loop init 0 0

(** Fold f over matrices m1 and m2 starting with initial value init, 
    short-circuiting if stop_val is encountered:
    Folds f through all corresponding pairs of elements of matrices m1 
    and m2 by repeatedly applying f acc element_from_m1 element_from_m2,
    where acc is the result of previous applications.  init is the
    initial value for acc.  If f ever returns stop_val, it will be
    returned immediately. *)
let short_circuit_fold2 stop_val f init m1 m2 =
  let rows, cols as dims = M.shape m1 in
  if dims <> M.shape m2 then failwith "matrices have different shapes"
  ;
  let last_col = cols - 1 in
  let apply_f acc i j = 
    f acc (M.get m1 i j) (M.get m2 i j)
  in
  let rec loop acc i j =
    if acc = stop_val then stop_val
    else if i < rows
    then loop (apply_f acc i j) (i + 1) j
    else if j < last_col         (* don't start on next col if at final col *)
         then loop acc 0 (j + 1) (* start over on next col *)
         else acc
  in loop init 0 0

(* NOTE The compare function below is complicated by the fact that it returns 0 for 
 * equivalent matrices.  However, if it's only used interval-creation,
 * a pair of equal matrices create an Empty interval, at least in
 * Jane Street-style Interval modules.  So you might as well return 1
 * for those.  -1 is the only return value that matters. *)


(** A compare function for matrices that returns zero if all elements of
    both matrices are equal, and if not returns -1 only if all elements 
    of m1 are less than or equal to corresponding elements of m2; otherwise
    returns 1, indicating that at least one element in m1 is greater than 
    the corresponding element in m2. *)
let biased_compare m1 m2 =
  let f acc e1 e2 =
    if e1 > e2 then 1     (* don't need to check for acc = 1 since fold exits first *)
    else match acc with   (* at this point we know that e1 <= e2 *)
         | -1 -> -1       (* all previous pairs were <= *)
         |  0 -> if e1 = e2 then 0 else -1
         |  _ -> failwith "bug: acc is not -1, 0, or 1" (* avoid match warning *)
  in short_circuit_fold2 1 f 0 m1 m2


(** A compare function for matrices that returns zero if all elements of
    both matrices are equal, -1 if each element of the first is less
    than or equal to the corresponding element of the second, or 1 if
    each element of the first is greater than or equal to each element
    of the second.  Raises an exception otherwise.  Note that the size
    of the differences between the values has no effect. *)
let standard_compare m1 m2 =
  let f acc e1 e2 =
    match acc with
         |  0 -> if e1 < e2 then -1 else
                 if e1 > e2 then 1 else 0
         | -1 -> if e1 <= e2 then -1 else failwith "incomparable"
         |  1 -> if e1 >= e2 then  1 else failwith "incomparable"
         |  _ -> failwith "bug: acc is not -1, 0, or 1" (* avoid match warning *)
  in fold2 f 0 m1 m2

(* Owl.Mat.signum, which converts each element into its sign, i.e.
 * -1, 0, or 1, might also be useful below. *)

let make_compare diff m1 m2 = 
  let dif = diff m1 m2 in
  if dif > 0.0 then 1
  else if dif < 0.0 then -1
  else 0

(** Subtract mat2 from mat1 and sum the result.  A sort of poor person's
    non-normalized integral of the difference between the matrices
    (which might be vectors). *)
let sumdiff mat1 mat2 = M.(sum (mat1 - mat2))

(** A compare function for matrices that determines whether the summed
    differences between corresponding matrix elements is negative, zero, 
    or positive.  This differs from standard_compare, which ignores sizes of
    differences.  With this compare function, by contrast, a large
    difference on one value can override smaller differences on other
    values. *)
let difference_compare = make_compare sumdiff

let absdiff mat1 mat2 = M.(sum (abs (mat1 - mat2)))
let absdiff_compare = make_compare absdiff

(** L2 distance between mat1 and mat2: Subtract corresponding elements,
    square the results, sum those, and take the square root of the sum. *)
let l2diff mat1 mat2 = M.(l2norm (mat1 - mat2))

(** A compare function for matrices based on the L2 distance. *)
let l2_compare = make_compare l2diff

(** Given a matrix return a narrower matrix in which each every_nth element
    in each row is present.  The intervening elements are ignored.  *)
let subsample_in_rows every old_mat =
  if every <= 1 then old_mat
  else let (height, width) = M.shape old_mat in
       let new_width = width / every in (* WHAT ABOUT if doesn't divide evenly? *)
       let new_mat = M.empty height new_width in
       for i = 0 to height - 1 do
         for j = 0 to new_width - 1 do
           new_mat.{i,j} <- old_mat.{i, j*every}
         done
       done;
       new_mat

let insert_after n new_elt l = 
  if n = -1 then new_elt::l else
  L.fold_righti 
    (fun i elt acc -> if n = i then elt::new_elt::acc else elt::acc)
    l []

let insert_before n new_elt l = 
  if n = L.length l then l @ [new_elt]
  else L.fold_righti 
    (fun i elt acc -> if n = i then new_elt::elt::acc
                      else elt::acc)
    l []

let mapmap f outer = L.map (fun inner -> L.map f inner) outer

(*********** Ways to process matrices **********)

(** Apply f to all combinations of elements, i.e. to the Cartesian product of
    all elements in xs and ys using fold_right.  Preserves order. *)
let cross_apply_lists f xs ys =
  L.fold_right (fun x xacc -> L.fold_right
                   (fun y yacc -> (f x y)::yacc)
                   ys xacc)
    xs [];;

(** Given two lists of matrices, return a list containing the products of all 
    combinations of one matrix from the first list and the other from the 
    second list. *)
let mult_mat_lists = cross_apply_lists M.dot

(** Apply f to all combinations of elements, i.e. to the Cartesian product of
    all elements in xs and ys using fold_right.  Preserves order. *)
let cross_apply_arrays f xs ys =
  A.fold_right (fun x xacc -> A.fold_right
                   (fun y yacc -> (f x y)::yacc)
                   ys xacc)
    xs [];;

(** Given two lists of matrices, return a list containing the products of all 
    combinations of one matrix from the first list and the other from the 
    second list. *)
let mult_mat_arrays = cross_apply_arrays M.dot


(********************************************)
(** Data structure conversions *)

(** Converts a 1xN matrix, i.e. row vector, into a list. *)
let vec_to_list = Batteries.(A.to_list % M.to_array)

let list_to_vec l =
  let a = A.of_list l in
  M.of_array a 1 (A.length a)

(** Converts an MxN matrix into a list of M lists of length N. *)
let mat_to_lists m =
  let open Batteries in
  A.to_list (A.map (A.to_list % M.to_array) (M.to_rows m))

(** Create a 1xN vector from a list of floats of length N. *)
let vec_from_list ?(col=false) l =
  match col with
  | false -> M.of_array (A.of_list l) 1 (L.length l) 
  | true -> M.of_array (A.of_list l) (L.length l)  1

(** Create a 1xN vector from a list of integers of length N. *)
let vec_from_int_list ?(col=false) l =
  vec_from_list ~col (L.map float l)

(** Throw an exception if the length of list l is not equal to cols. *)
let check_length cols l = 
  if cols <> L.length l
  then raise (Failure "input rows have different lengths")

(* This CAN BE REVISED to use of_array. *)
(** Create an MxN matrix from a list of M lists of N floats. 
    Throws an exception if the internal lists have different lengths. *)
let mat_from_lists ls =
  match ls with
  | [] -> M.empty 0 0
  | l' :: ls' -> 
      let rows, cols = L.length ls, L.length l' in
      L.iter (check_length cols) ls';
      let mat = M.empty rows cols in
      let fill_row i l = L.iteri (fun j e -> M.set mat i j e) l in
      L.iteri fill_row ls;
      mat

(** Create an MxN matrix from a list of M lists of N integers. 
    Throws an exception if the internal lists have different lengths. *)
let mat_from_int_lists ls =
  mat_from_lists (L.map (fun l -> L.map float l) ls)


(********************************************)
(** Numerical utility functions *)

(** Rounds second arg to number of decimal digits specified by first arg. *)
let roundto digits x =
  let scale = F.int_pow 10. digits in
  (F.round (scale *. x)) /. scale

let int_is_positive = ((<) 0);;
let int_is_nonnegative = ((<=) 0);;
let int_is_negative = ((>) 0);;
let int_is_nonpositive = ((>=) 0);;

let float_is_positive = ((<) 0.);;
let float_is_nonnegative = ((<=) 0.);;
let float_is_negative = ((>) 0.);;
let float_is_nonpositive = ((>=) 0.);;<|MERGE_RESOLUTION|>--- conflicted
+++ resolved
@@ -51,12 +51,12 @@
 let sub_lazy_list start finish ll =
   LL.take (finish - start + 1) (LL.drop start ll)
 
-<<<<<<< HEAD
+
 (** Convenience function: Takes elements from start to finish, inclusive, 
     from a LazyList, and convert the result to a List. *)
 let take_to_list start finish ll = 
   LL.to_list (sub_lazy_list start finish ll)
-=======
+
 let lazy_take_at_idxs ns ll =
   let f acc elt =
     let i, ns', ll' = acc in
@@ -68,7 +68,6 @@
   in
   let _, _, result = LL.fold_left f (0, ns, LL.nil) ll in
   LL.rev result
->>>>>>> 603571a3
 
 (** Return true iff pred is true for all corresponding elements of
     matrices m1 and m2. Short-circuits on the first false. *)
