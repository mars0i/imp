--- conflicted
+++ resolved
@@ -137,8 +137,6 @@
   Printf.printf "%s\n" (if mx = x then "first" else "second");
   mx
 
-<<<<<<< HEAD
-
 let invert_prob_sum omega_sz atom_extrema subset_idxs = 
   let omega_max = omega_sz - 1 in
   1. -. prob_sum atom_extrema (list_complement omega_max subset_idxs)
@@ -169,38 +167,6 @@
   let inverted_mins = pri_f_field_inverted_sums omega_max atom_mins in
   let maxmaxs = L.map2 max maxs inverted_mins in
   L.combine algebra_idx_sets maxmaxs
-=======
-(** Calculate a lower, L value from a probability interval.
-    Equation (3) p. 1317 in Skulj 2009 (funny capitalization evokes the paper) *)
-let pri_F_field_Lower  max_n  atom_mins  atom_maxs  subset_idxs = 
-  let mins_sum = prob_sum atom_mins subset_idxs in
-  let maxs_comp_sum = prob_sum atom_maxs (list_complement max_n subset_idxs) in
-  max mins_sum (1. -. maxs_comp_sum)
-
-(** Calculate an upper, U value from a probability interval.
-    Equation (4) p. 1317 in Skulj 2009 *)
-let pri_F_field_Upper  max_n  atom_mins  atom_maxs  subset_idxs = 
-  let maxs_sum = prob_sum atom_maxs subset_idxs in
-  let mins_comp_sum = prob_sum atom_mins (list_complement max_n subset_idxs) in
-  min maxs_sum (1. -. mins_comp_sum)
-
-(** Calculate L values for all members of the algebra and return an
-    (atoms, L-value) alist *)
-let pri_F_field_Lowers max_n atom_mins atom_maxs =
-  let algebra_idx_sets = LL.at algebra_sets max_n in
-  let lower idx_set =
-    (idx_set, pri_F_field_Lower max_n atom_mins atom_maxs idx_set) in
-  L.map lower algebra_idx_sets
-
-(** Calculate U values for all members of the algebra and return an
-    (atoms, U-value) alist *)
-let pri_F_field_Uppers max_n atom_mins atom_maxs =
-  let algebra_idx_sets = LL.at algebra_sets max_n in
-  let upper idx_set = 
-    (idx_set, pri_F_field_Upper max_n atom_mins atom_maxs idx_set) in
-  L.map upper algebra_idx_sets
-
->>>>>>> 76279540
 
 
 (*********** Ways to make matrices **********)
@@ -233,19 +199,11 @@
 
 (*********** test data ***********)
 
-<<<<<<< HEAD
 let om_sz = 4 (* max index into atoms; size of omega - 1 *)
 let num_dists = 10 (* number of probability functions *)
 
 (* a list of num_dists probability dists on omega_sz atoms *)
 let ps = L.init num_dists (fun _ -> unif_stoch_vec om_sz) 
-=======
-let omega_size = 4 (* number of atoms *)
-let num_dists = 10 (* number of probability functions *)
-
-(* a list of num_dists probability dists on omega_size atoms *)
-let ps = L.init num_dists (fun _ -> unif_stoch_vec omega_size) 
->>>>>>> 76279540
 
 (* probabilities for algebras for each of the num_dists distributions *)
 let algs = L.map algebra_probs ps (* alists mapping atom lists to probs *)
@@ -258,7 +216,6 @@
 let min_alg = min_algebra_elts algs
 let max_alg = max_algebra_elts algs
 
-<<<<<<< HEAD
 let f_mins = pri_f_field_simple_sums om_sz mins
 let f_maxs = pri_f_field_simple_sums om_sz maxs
 let f_inverted_mins = pri_f_field_inverted_sums om_sz mins
@@ -298,9 +255,4 @@
   let algebra_idx_sets = LL.at algebra_sets omega_sz in
   let upper idx_set = 
     (idx_set, pri_F_field_Upper omega_sz atom_mins atom_maxs idx_set) in
-  L.map upper algebra_idx_sets
-=======
-(* prob values for each member of the algebra computed using (3) and (4) in Skulj *)
-let f_lowers = pri_F_field_Lowers (omega_size - 1) mins maxs
-let f_uppers = pri_F_field_Uppers (omega_size - 1) mins maxs
->>>>>>> 76279540
+  L.map upper algebra_idx_sets